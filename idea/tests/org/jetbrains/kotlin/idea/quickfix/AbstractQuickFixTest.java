/*
 * Copyright 2010-2015 JetBrains s.r.o.
 *
 * Licensed under the Apache License, Version 2.0 (the "License");
 * you may not use this file except in compliance with the License.
 * You may obtain a copy of the License at
 *
 * http://www.apache.org/licenses/LICENSE-2.0
 *
 * Unless required by applicable law or agreed to in writing, software
 * distributed under the License is distributed on an "AS IS" BASIS,
 * WITHOUT WARRANTIES OR CONDITIONS OF ANY KIND, either express or implied.
 * See the License for the specific language governing permissions and
 * limitations under the License.
 */

package org.jetbrains.kotlin.idea.quickfix;

import com.intellij.codeInsight.daemon.impl.HighlightInfo;
import com.intellij.codeInsight.daemon.quickFix.QuickFixTestCase;
import com.intellij.codeInsight.intention.IntentionAction;
import com.intellij.codeInspection.SuppressIntentionAction;
import com.intellij.codeInspection.SuppressableProblemGroup;
import com.intellij.ide.startup.impl.StartupManagerImpl;
import com.intellij.lang.annotation.ProblemGroup;
import com.intellij.openapi.command.CommandProcessor;
import com.intellij.openapi.projectRoots.JavaSdk;
import com.intellij.openapi.projectRoots.Sdk;
import com.intellij.openapi.startup.StartupManager;
import com.intellij.openapi.util.Pair;
import com.intellij.openapi.util.io.FileUtil;
import com.intellij.openapi.util.text.StringUtil;
import com.intellij.openapi.vfs.CharsetToolkit;
import com.intellij.psi.FileViewProvider;
import com.intellij.psi.PsiElement;
import com.intellij.psi.PsiManager;
import com.intellij.psi.impl.PsiManagerEx;
import com.intellij.psi.impl.file.impl.FileManager;
import com.intellij.psi.stubs.StubUpdatingIndex;
import com.intellij.rt.execution.junit.FileComparisonFailure;
import com.intellij.util.indexing.FileBasedIndex;
import kotlin.KotlinPackage;
import org.apache.commons.lang.SystemUtils;
import org.jetbrains.annotations.NotNull;
import org.jetbrains.annotations.Nullable;
import org.jetbrains.kotlin.idea.KotlinLightQuickFixTestCase;
import org.jetbrains.kotlin.idea.js.KotlinJavaScriptLibraryManager;
<<<<<<< HEAD
import org.jetbrains.kotlin.idea.references.BuiltInsReferenceResolver;
=======
import org.jetbrains.kotlin.idea.quickfix.utils.UtilsPackage;
>>>>>>> e4dd3059
import org.jetbrains.kotlin.idea.test.ConfigLibraryUtil;
import org.jetbrains.kotlin.idea.test.DirectiveBasedActionUtils;
import org.jetbrains.kotlin.idea.test.PluginTestCaseBase;
import org.jetbrains.kotlin.psi.JetFile;
import org.jetbrains.kotlin.test.InTextDirectivesUtils;
import org.jetbrains.kotlin.test.TestMetadata;
import org.junit.Assert;

import java.io.File;
import java.io.IOException;
import java.util.HashSet;
import java.util.List;
import java.util.Set;

import static com.intellij.util.ObjectUtils.notNull;

public abstract class AbstractQuickFixTest extends KotlinLightQuickFixTestCase {
    @Override
    protected void setUp() throws Exception {
        super.setUp();
        ((StartupManagerImpl) StartupManager.getInstance(getProject())).runPostStartupActivities();
    }

<<<<<<< HEAD
    @Override
    protected void tearDown() throws Exception {
        Set<JetFile> builtInsSources = BuiltInsReferenceResolver.Companion.getInstance(getProject()).getBuiltInsSources();
        FileManager fileManager = ((PsiManagerEx) PsiManager.getInstance(getProject())).getFileManager();

        super.tearDown();

        // Restore mapping between PsiFiles and VirtualFiles dropped in FileManager.cleanupForNextTest(),
        // otherwise built-ins psi elements will become invalid in next test.
        for (JetFile source : builtInsSources) {
            FileViewProvider provider = source.getViewProvider();
            fileManager.setViewProvider(provider.getVirtualFile(), provider);
        }
    }

    @Nullable
    private static File findInspectionFile(@NotNull File startDir) {
        File currentDir = startDir;
        while (currentDir != null) {
            File inspectionFile = new File(currentDir, ".inspection");
            if (inspectionFile.exists()) {
                return inspectionFile;
            }
            currentDir = currentDir.getParentFile();
        }
        return null;
    }

=======
>>>>>>> e4dd3059
    protected void doTest(@NotNull String beforeFileName) throws Exception {
        try {
            configureRuntimeIfNeeded(beforeFileName);

            enableInspections(beforeFileName);

            doSingleTest(getTestName(false) + ".kt");
            checkForUnexpectedErrors();
        }
        finally {
            unConfigureRuntimeIfNeeded(beforeFileName);
        }
    }

    //region Severe hack - lot of code copied from LightQuickFixTestCase to workaround stupid format of test data with before/after prefixes
    @Override
    protected void doSingleTest(String fileSuffix) {
        doTestFor(fileSuffix, createWrapper());
    }

    private static QuickFixTestCase myWrapper;

    private void doTestFor(final String testName, final QuickFixTestCase quickFixTestCase) {
        String relativePath = notNull(quickFixTestCase.getBasePath(), "") + "/" + KotlinPackage.decapitalize(testName);
        final String testFullPath = quickFixTestCase.getTestDataPath().replace(File.separatorChar, '/') + relativePath;
        final File testFile = new File(testFullPath);
        CommandProcessor.getInstance().executeCommand(quickFixTestCase.getProject(), new Runnable() {
            @SuppressWarnings({"AssignmentToStaticFieldFromInstanceMethod", "CallToPrintStackTrace"})
            @Override
            public void run() {
                try {
                    String contents = StringUtil.convertLineSeparators(FileUtil.loadFile(testFile, CharsetToolkit.UTF8_CHARSET));
                    quickFixTestCase.configureFromFileText(testFile.getName(), contents);
                    quickFixTestCase.bringRealEditorBack();

                    checkForUnexpectedActions();

                    applyAction(contents, quickFixTestCase, testName, testFullPath);
                }
                catch (FileComparisonFailure e) {
                    throw e;
                }
                catch (Throwable e) {
                    e.printStackTrace();
                    fail(testName);
                }
            }
        }, "", "");
    }

    private static void applyAction(String contents, QuickFixTestCase quickFixTestCase, String testName, String testFullPath) throws Exception {
        Pair<String, Boolean> pair = quickFixTestCase.parseActionHintImpl(quickFixTestCase.getFile(), contents);
        String text = pair.getFirst();
        boolean actionShouldBeAvailable = pair.getSecond().booleanValue();

        quickFixTestCase.beforeActionStarted(testName, contents);

        try {
            myWrapper = quickFixTestCase;
            quickFixTestCase.doAction(text, actionShouldBeAvailable, testFullPath, testName);
        }
        finally {
            myWrapper = null;
            quickFixTestCase.afterActionCompleted(testName, contents);
        }
    }

    @Override
    protected void doAction(String text, boolean actionShouldBeAvailable, String testFullPath, String testName)
            throws Exception {
        doAction(text, actionShouldBeAvailable, testFullPath, testName, myWrapper);
    }

    @Override
    protected void checkResultByFile(@Nullable String message, @NotNull String filePath, boolean ignoreTrailingSpaces) {
        File file = new File(filePath);
        String afterFileName = file.getName();
        assert afterFileName.startsWith(AFTER_PREFIX);
        String newAfterFileName = KotlinPackage.decapitalize(afterFileName.substring(AFTER_PREFIX.length())) + ".after";

        super.checkResultByFile(message, new File(file.getParent(), newAfterFileName).getPath(), ignoreTrailingSpaces);
    }
    //endregion

    private void configureRuntimeIfNeeded(@NotNull String beforeFileName) {
        if (beforeFileName.endsWith("JsRuntime.kt")) {
            // Without the following line of code subsequent tests with js-runtime will be prone to failure due "outdated stub in index" error.
            FileBasedIndex.getInstance().requestRebuild(StubUpdatingIndex.INDEX_ID);

            ConfigLibraryUtil.configureKotlinJsRuntimeAndSdk(getModule(), getFullJavaJDK());
            KotlinJavaScriptLibraryManager.getInstance(getProject()).syncUpdateProjectLibrary();
        }
        else if (beforeFileName.endsWith("Runtime.kt")) {
            ConfigLibraryUtil.configureKotlinRuntimeAndSdk(getModule(), getFullJavaJDK());
        }
    }

    private void unConfigureRuntimeIfNeeded(@NotNull String beforeFileName) {
        if (beforeFileName.endsWith("JsRuntime.kt")) {
            ConfigLibraryUtil.unConfigureKotlinJsRuntimeAndSdk(getModule(), getProjectJDK());
        }
        else if (beforeFileName.endsWith("Runtime.kt")) {
            ConfigLibraryUtil.unConfigureKotlinRuntimeAndSdk(getModule(), getProjectJDK());
        }
    }

    private void enableInspections(String beforeFileName) throws IOException, ClassNotFoundException {
        File inspectionFile = UtilsPackage.findInspectionFile(new File(beforeFileName).getParentFile());
        if (inspectionFile != null) {
            String className = FileUtil.loadFile(inspectionFile).trim();
            Class<?> inspectionClass = Class.forName(className);
            enableInspectionTools(inspectionClass);
        }
    }

    private void checkForUnexpectedActions() throws ClassNotFoundException {
        String text = getEditor().getDocument().getText();
        Pair<String, Boolean> pair = parseActionHintImpl(getFile(), text);
        if (!pair.second) {
            List<IntentionAction> actions = getAvailableActions();

            String prefix = "class ";
            if (pair.first.startsWith(prefix)) {
                String className = pair.first.substring(prefix.length());
                Class<?> aClass = Class.forName(className);
                assert IntentionAction.class.isAssignableFrom(aClass) : className + " should be inheritor of IntentionAction";

                Set<String> validActions = new HashSet<String>(InTextDirectivesUtils.findLinesWithPrefixesRemoved(text, "// ACTION:"));

                for (IntentionAction action : actions) {
                    if (aClass.isAssignableFrom(action.getClass()) && !validActions.contains(action.getText())) {
                        Assert.fail("Unexpected intention action " + action.getClass() + " found");
                    }
                }
            }
            else {
                // Action shouldn't be found. Check that other actions are expected and thus tested action isn't there under another name.
                DirectiveBasedActionUtils.INSTANCE$.checkAvailableActionsAreExpected((JetFile) getFile(), actions);
            }
        }
    }

    public static void checkForUnexpectedErrors() {
        DirectiveBasedActionUtils.INSTANCE$.checkForUnexpectedErrors((JetFile) getFile());
    }

    @Override
    protected IntentionAction findActionWithText(String text) {
        IntentionAction intention = super.findActionWithText(text);
        if (intention != null) return intention;

        // Support warning suppression
        for (HighlightInfo highlight : doHighlighting()) {
            ProblemGroup group = highlight.getProblemGroup();
            if (group instanceof SuppressableProblemGroup) {
                SuppressableProblemGroup problemGroup = (SuppressableProblemGroup) group;
                PsiElement at = getFile().findElementAt(highlight.getActualStartOffset());
                SuppressIntentionAction[] actions = problemGroup.getSuppressActions(at);
                for (SuppressIntentionAction action : actions) {
                    if (action.getText().equals(text)) {
                        return action;
                    }
                }
            }
        }
        return null;
    }

    @Override
    protected void checkResultByText(String message, @NotNull String fileText, boolean ignoreTrailingSpaces, String filePath) {
        super.checkResultByText(message, fileText, ignoreTrailingSpaces, new File(filePath).getAbsolutePath());
    }

    @Override
    protected String getBasePath() {
        return getClass().getAnnotation(TestMetadata.class).value();
    }

    @NotNull
    @Override
    protected String getTestDataPath() {
        return "./";
    }

    @Override
    protected Sdk getProjectJDK() {
        return PluginTestCaseBase.mockJdk();
    }

    protected static Sdk getFullJavaJDK() {
        return JavaSdk.getInstance().createJdk("JDK", SystemUtils.getJavaHome().getAbsolutePath());
    }
}<|MERGE_RESOLUTION|>--- conflicted
+++ resolved
@@ -45,11 +45,8 @@
 import org.jetbrains.annotations.Nullable;
 import org.jetbrains.kotlin.idea.KotlinLightQuickFixTestCase;
 import org.jetbrains.kotlin.idea.js.KotlinJavaScriptLibraryManager;
-<<<<<<< HEAD
 import org.jetbrains.kotlin.idea.references.BuiltInsReferenceResolver;
-=======
 import org.jetbrains.kotlin.idea.quickfix.utils.UtilsPackage;
->>>>>>> e4dd3059
 import org.jetbrains.kotlin.idea.test.ConfigLibraryUtil;
 import org.jetbrains.kotlin.idea.test.DirectiveBasedActionUtils;
 import org.jetbrains.kotlin.idea.test.PluginTestCaseBase;
@@ -73,7 +70,6 @@
         ((StartupManagerImpl) StartupManager.getInstance(getProject())).runPostStartupActivities();
     }
 
-<<<<<<< HEAD
     @Override
     protected void tearDown() throws Exception {
         Set<JetFile> builtInsSources = BuiltInsReferenceResolver.Companion.getInstance(getProject()).getBuiltInsSources();
@@ -89,21 +85,6 @@
         }
     }
 
-    @Nullable
-    private static File findInspectionFile(@NotNull File startDir) {
-        File currentDir = startDir;
-        while (currentDir != null) {
-            File inspectionFile = new File(currentDir, ".inspection");
-            if (inspectionFile.exists()) {
-                return inspectionFile;
-            }
-            currentDir = currentDir.getParentFile();
-        }
-        return null;
-    }
-
-=======
->>>>>>> e4dd3059
     protected void doTest(@NotNull String beforeFileName) throws Exception {
         try {
             configureRuntimeIfNeeded(beforeFileName);
